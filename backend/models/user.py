from pydantic import BaseModel, EmailStr, Field
from typing import Optional
from fastapi import UploadFile, File

class User(BaseModel):
    email: EmailStr
    username: str = Field(..., min_length=3, max_length=20)

class UserCreate(User):
    full_name: str
    password: str = Field(..., min_length=8)
    bio: Optional[str] = None
    avatar: Optional[str] = None

class UserLogin(BaseModel):
    email: EmailStr
    password: str

class UserProfile(User):
    id: str
    full_name: str
    bio: Optional[str] = None
    avatar: Optional[str] = None

class UserProfileUpdate(BaseModel):
    username: Optional[str] = None
    email: Optional[EmailStr] = None
    full_name: Optional[str] = None
    bio: Optional[str] = None
    avatar: Optional[str] = None
<<<<<<< HEAD
    password: Optional[str] = None
=======

class PasswordChangeRequest(BaseModel):
    current_password: str
    new_password: str = Field(..., min_length=8)
>>>>>>> f27a5c9d
<|MERGE_RESOLUTION|>--- conflicted
+++ resolved
@@ -28,11 +28,8 @@
     full_name: Optional[str] = None
     bio: Optional[str] = None
     avatar: Optional[str] = None
-<<<<<<< HEAD
     password: Optional[str] = None
-=======
 
 class PasswordChangeRequest(BaseModel):
     current_password: str
-    new_password: str = Field(..., min_length=8)
->>>>>>> f27a5c9d
+    new_password: str = Field(..., min_length=8)